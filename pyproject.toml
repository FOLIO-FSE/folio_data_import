--- conflicted
+++ resolved
@@ -1,10 +1,6 @@
 [tool.poetry]
 name = "folio_data_import"
-<<<<<<< HEAD
-version = "0.2.8rc5"
-=======
 version = "0.2.8rc7"
->>>>>>> 2cd94673
 description = "A python module to interact with the data importing capabilities of the open-source FOLIO ILS"
 authors = ["Brooks Travis <brooks.travis@gmail.com>"]
 license = "MIT"
